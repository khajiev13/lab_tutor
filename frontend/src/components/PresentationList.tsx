import { useEffect, useState } from 'react';
import { File, Trash2, Loader2 } from 'lucide-react';
import { Button } from '@/components/ui/button';
import {
  AlertDialog,
  AlertDialogAction,
  AlertDialogCancel,
  AlertDialogContent,
  AlertDialogDescription,
  AlertDialogFooter,
  AlertDialogHeader,
  AlertDialogTitle,
  AlertDialogTrigger,
} from '@/components/ui/alert-dialog';
import { presentationsApi } from '@/features/courses/api';
import { toast } from 'sonner';

interface PresentationListProps {
  courseId: number;
  refreshTrigger?: number; // Used to trigger a refresh from parent
  disabled?: boolean;
}

export function PresentationList({ courseId, refreshTrigger, disabled = false }: PresentationListProps) {
  const [files, setFiles] = useState<string[]>([]);
  const [isLoading, setIsLoading] = useState(true);
  const [deletingFile, setDeletingFile] = useState<string | null>(null);

  useEffect(() => {
    const fetchFiles = async () => {
      try {
        const fileList = await presentationsApi.list(courseId);
        setFiles(fileList);
      } catch (error) {
        console.error('Failed to fetch presentations:', error);
        toast.error('Failed to load presentations');
      } finally {
        setIsLoading(false);
      }
    };

    fetchFiles();
  }, [courseId, refreshTrigger]);

  const handleDelete = async (filename: string) => {
    if (disabled) return;
    setDeletingFile(filename);
    try {
      await presentationsApi.delete(courseId, filename);
      setFiles((prev) => prev.filter((f) => f !== filename));
      toast.success('File deleted successfully');
    } catch (error) {
      console.error('Failed to delete file:', error);
      toast.error('Failed to delete file');
    } finally {
      setDeletingFile(null);
    }
  };

  if (isLoading) {
    return (
      <div className="flex items-center justify-center py-8">
        <Loader2 className="h-6 w-6 animate-spin text-primary" />
      </div>
    );
  }

  if (files.length === 0) {
    return (
      <div className="text-center py-8 text-muted-foreground">
        No presentations uploaded yet.
      </div>
    );
  }

  return (
    <div className="space-y-2">
      {files.map((file) => (
        <div
          key={file}
          className="flex items-center justify-between p-3 border rounded-lg bg-card hover:bg-accent/50 transition-colors"
        >
          <div className="flex items-center gap-3 overflow-hidden">
            <div className="h-8 w-8 rounded bg-primary/10 flex items-center justify-center flex-shrink-0">
              <File className="h-4 w-4 text-primary" />
            </div>
            <span className="text-sm font-medium truncate">{file}</span>
          </div>
          
          <AlertDialog>
            <AlertDialogTrigger asChild>
              <Button
                variant="ghost"
                size="icon"
                className="h-8 w-8 text-muted-foreground hover:text-destructive"
<<<<<<< HEAD
                disabled={deletingFile !== null || disabled}
=======
                disabled={!!deletingFile || disabled}
>>>>>>> cf9593bd
              >
                {deletingFile === file ? (
                  <Loader2 className="h-4 w-4 animate-spin" />
                ) : (
                  <Trash2 className="h-4 w-4" />
                )}
              </Button>
            </AlertDialogTrigger>
            <AlertDialogContent>
              <AlertDialogHeader>
                <AlertDialogTitle>Are you sure?</AlertDialogTitle>
                <AlertDialogDescription>
                  This will permanently delete "{file}". This action cannot be undone.
                </AlertDialogDescription>
              </AlertDialogHeader>
              <AlertDialogFooter>
                <AlertDialogCancel>Cancel</AlertDialogCancel>
                <AlertDialogAction
                  onClick={() => handleDelete(file)}
                  className="bg-destructive text-destructive-foreground hover:bg-destructive/90"
                >
                  Delete
                </AlertDialogAction>
              </AlertDialogFooter>
            </AlertDialogContent>
          </AlertDialog>
        </div>
      ))}
    </div>
  );
}<|MERGE_RESOLUTION|>--- conflicted
+++ resolved
@@ -93,11 +93,7 @@
                 variant="ghost"
                 size="icon"
                 className="h-8 w-8 text-muted-foreground hover:text-destructive"
-<<<<<<< HEAD
-                disabled={deletingFile !== null || disabled}
-=======
                 disabled={!!deletingFile || disabled}
->>>>>>> cf9593bd
               >
                 {deletingFile === file ? (
                   <Loader2 className="h-4 w-4 animate-spin" />
